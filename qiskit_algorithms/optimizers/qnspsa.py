# This code is part of a Qiskit project.
#
# (C) Copyright IBM 2021, 2025.
#
# This code is licensed under the Apache License, Version 2.0. You may
# obtain a copy of this license in the LICENSE.txt file in the root directory
# of this source tree or at http://www.apache.org/licenses/LICENSE-2.0.
#
# Any modifications or derivative works of this code must retain this
# copyright notice, and modified files need to carry a notice indicating
# that they have been altered from the originals.

"""The QN-SPSA optimizer."""

from __future__ import annotations

from collections.abc import Iterator
from typing import Any, Callable

import numpy as np
from qiskit.circuit import QuantumCircuit

from qiskit.primitives import BaseSamplerV2
from qiskit_algorithms.state_fidelities import ComputeUncompute

from .spsa import SPSA, CALLBACK, TERMINATIONCHECKER, _batch_evaluate
from ..custom_types import Transpiler

# the function to compute the fidelity
FIDELITY = Callable[[np.ndarray, np.ndarray], float]


class QNSPSA(SPSA):
    r"""The Quantum Natural SPSA (QN-SPSA) optimizer.

    The QN-SPSA optimizer [1] is a stochastic optimizer that belongs to the family of gradient
    descent methods. This optimizer is based on SPSA but attempts to improve the convergence by
    sampling the **natural gradient** instead of the vanilla, first-order gradient. It achieves
    this by approximating Hessian of the ``fidelity`` of the ansatz circuit.

    Compared to natural gradients, which require :math:`\mathcal{O}(d^2)` expectation value
    evaluations for a circuit with :math:`d` parameters, QN-SPSA only requires
    :math:`\mathcal{O}(1)` and can therefore significantly speed up the natural gradient calculation
    by sacrificing some accuracy. Compared to SPSA, QN-SPSA requires 4 additional function
    evaluations of the fidelity.

    The stochastic approximation of the natural gradient can be systematically improved by
    increasing the number of ``resamplings``. This leads to a Monte Carlo-style convergence to
    the exact, analytic value.

    .. note::

        This component has some function that is normally random. If you want to reproduce behavior
        then you should set the random number generator seed in the algorithm_globals
        (``qiskit_algorithms.utils.algorithm_globals.random_seed = seed``).

    Examples:

        This short example runs QN-SPSA for the ground state calculation of the ``Z ^ Z``
        observable where the ansatz is a ``PauliTwoDesign`` circuit.

        .. code-block:: python

            import numpy as np
            from qiskit_algorithms.optimizers import QNSPSA
            from qiskit.circuit.library import PauliTwoDesign
            from qiskit.primitives import StatevectorEstimator as Estimator,\
                StatevectorSampler as Sampler
            from qiskit.quantum_info import Pauli

            # problem setup
            ansatz = PauliTwoDesign(2, reps=1, seed=2)
            observable = Pauli("ZZ")
            initial_point = np.random.random(ansatz.num_parameters)

            # loss function
            estimator = Estimator()

            def loss(x):
                result = estimator.run([(ansatz, observable, x)]).result()[0]
                return np.real(result.data.evs[0])

            # fidelity for estimation of the geometric tensor
            sampler = Sampler()
            fidelity = QNSPSA.get_fidelity(ansatz, sampler)

            # run QN-SPSA
            qnspsa = QNSPSA(fidelity, maxiter=300)
            result = qnspsa.optimize(ansatz.num_parameters, loss, initial_point=initial_point)

    References:

        [1] J. Gacon et al, "Simultaneous Perturbation Stochastic Approximation of the Quantum
        Fisher Information", `arXiv:2103.09232 <https://arxiv.org/abs/2103.09232>`_

    """

    # pylint: disable=too-many-positional-arguments
    def __init__(
        self,
        fidelity: FIDELITY,
        maxiter: int = 100,
        blocking: bool = True,
        allowed_increase: float | None = None,
        learning_rate: float | Callable[[], Iterator] | None = None,
        perturbation: float | Callable[[], Iterator] | None = None,
        resamplings: int | dict[int, int] = 1,
        perturbation_dims: int | None = None,
        regularization: float | None = None,
        hessian_delay: int = 0,
        lse_solver: Callable[[np.ndarray, np.ndarray], np.ndarray] | None = None,
        initial_hessian: np.ndarray | None = None,
        callback: CALLBACK | None = None,
        termination_checker: TERMINATIONCHECKER | None = None,
    ) -> None:
        r"""
        Args:
            fidelity: A function to compute the fidelity of the ansatz state with itself for
                two different sets of parameters.
            maxiter: The maximum number of iterations. Note that this is not the maximal number
                of function evaluations.
            blocking: If True, only accepts updates that improve the loss (up to some allowed
                increase, see next argument).
            allowed_increase: If ``blocking`` is ``True``, this argument determines by how much
                the loss can increase with the proposed parameters and still be accepted.
                If ``None``, the allowed increases is calibrated automatically to be twice the
                approximated standard deviation of the loss function.
            learning_rate: The update step is the learning rate is multiplied with the gradient.
                If the learning rate is a float, it remains constant over the course of the
                optimization. It can also be a callable returning an iterator which yields the
                learning rates for each optimization step.
                If ``learning_rate`` is set ``perturbation`` must also be provided.
            perturbation: Specifies the magnitude of the perturbation for the finite difference
                approximation of the gradients. Can be either a float or a generator yielding
                the perturbation magnitudes per step.
                If ``perturbation`` is set ``learning_rate`` must also be provided.
            resamplings: The number of times the gradient (and Hessian) is sampled using a random
                direction to construct a gradient estimate. Per default the gradient is estimated
                using only one random direction. If an integer, all iterations use the same number
                of resamplings. If a dictionary, this is interpreted as
                ``{iteration: number of resamplings per iteration}``.
            perturbation_dims: The number of perturbed dimensions. Per default, all dimensions
                are perturbed, but a smaller, fixed number can be perturbed. If set, the perturbed
                dimensions are chosen uniformly at random.
            regularization: To ensure the preconditioner is symmetric and positive definite, the
                identity times a small coefficient is added to it. This generator yields that
                coefficient.
            hessian_delay: Start multiplying the gradient with the inverse Hessian only after a
                certain number of iterations. The Hessian is still evaluated and therefore this
                argument can be useful to first get a stable average over the last iterations before
                using it as preconditioner.
            lse_solver: The method to solve for the inverse of the Hessian. Per default an
                exact LSE solver is used, but can e.g. be overwritten by a minimization routine.
            initial_hessian: The initial guess for the Hessian. By default the identity matrix
                is used.
            callback: A callback function passed information in each iteration step. The
                information is, in this order: the parameters, the function value, the number
                of function evaluations, the stepsize, whether the step was accepted.
            termination_checker: A callback function executed at the end of each iteration step. The
                arguments are, in this order: the parameters, the function value, the number
                of function evaluations, the stepsize, whether the step was accepted. If the callback
                returns True, the optimization is terminated.
                To prevent additional evaluations of the objective method, if the objective has not yet
                been evaluated, the objective is estimated by taking the mean of the objective
                evaluations used in the estimate of the gradient.


        """
        super().__init__(
            maxiter,
            blocking,
            allowed_increase,
            # trust region *must* be false for natural gradients to work
            trust_region=False,
            learning_rate=learning_rate,
            perturbation=perturbation,
            resamplings=resamplings,
            callback=callback,
            second_order=True,
            hessian_delay=hessian_delay,
            lse_solver=lse_solver,
            regularization=regularization,
            perturbation_dims=perturbation_dims,
            initial_hessian=initial_hessian,
            termination_checker=termination_checker,
        )

        self.fidelity = fidelity

    # pylint: disable=too-many-positional-arguments
    def _point_sample(self, loss, x, eps, delta1, delta2):
        loss_points = [x + eps * delta1, x - eps * delta1]
        fidelity_points = [
            (x, x + eps * delta1),
            (x, x - eps * delta1),
            (x, x + eps * (delta1 + delta2)),
            (x, x + eps * (-delta1 + delta2)),
        ]
        self._nfev += 6

        loss_values = _batch_evaluate(loss, loss_points, self._max_evals_grouped)
        fidelity_values = _batch_evaluate(
            self.fidelity, fidelity_points, self._max_evals_grouped, unpack_points=True
        )

        # compute the gradient approximation and additionally return the loss function evaluations
        gradient_estimate = (loss_values[0] - loss_values[1]) / (2 * eps) * delta1

        # compute the preconditioner point estimate
        fidelity_values = np.asarray(fidelity_values, dtype=float)
        diff = fidelity_values[2] - fidelity_values[0]
        diff = diff - (fidelity_values[3] - fidelity_values[1])
        diff = diff / (2 * eps**2)

        rank_one = np.outer(delta1, delta2)
        # -0.5 factor comes from the fact that we need -0.5 * fidelity
        hessian_estimate = -0.5 * diff * (rank_one + rank_one.T) / 2

        return np.mean(loss_values), gradient_estimate, hessian_estimate

    @property
    def settings(self) -> dict[str, Any]:
        """The optimizer settings in a dictionary format."""
        # re-use serialization from SPSA
        settings = super().settings
        settings.update({"fidelity": self.fidelity})

        # remove SPSA-specific arguments not in QNSPSA
        settings.pop("trust_region")
        settings.pop("second_order")

        return settings

    @staticmethod
    def get_fidelity(
        circuit: QuantumCircuit,
<<<<<<< HEAD
        *,
        sampler: BaseSamplerV2 | None = None,
        transpiler: Transpiler | None = None,
        transpiler_options: dict[str, Any] | None = None,
=======
        sampler: BaseSampler,
>>>>>>> 50d14b03
    ) -> Callable[[np.ndarray, np.ndarray], float]:
        r"""Get a function to compute the fidelity of ``circuit`` with itself.

        Let ``circuit`` be a parameterized quantum circuit performing the operation
        :math:`U(\theta)` given a set of parameters :math:`\theta`. Then this method returns
        a function to evaluate

        .. math::

            F(\theta, \phi) = \big|\langle 0 | U^\dagger(\theta) U(\phi) |0\rangle  \big|^2.

        The output of this function can be used as input for the ``fidelity`` to the
        :class:`~.QNSPSA` optimizer.

        Args:
            circuit: The circuit preparing the parameterized ansatz.
            sampler: A sampler primitive to sample from a quantum state.
            transpiler: An optional object with a `run` method allowing to transpile the circuits
                that are produced by the fidelity object. If set to `None`, these won't be
                transpiled.
            transpiler_options: A dictionary of options to be passed to the transpiler's `run`
                method as keyword arguments.

        Returns:
            A handle to the function :math:`F`.

        """
        fid = ComputeUncompute(
            sampler, transpiler=transpiler, transpiler_options=transpiler_options
        )

        num_parameters = circuit.num_parameters

        def fidelity(values_x, values_y):
            values_x = np.reshape(values_x, (-1, num_parameters)).tolist()
            batch_size_x = len(values_x)

            values_y = np.reshape(values_y, (-1, num_parameters)).tolist()
            batch_size_y = len(values_y)

            result = fid.run(
                batch_size_x * [circuit], batch_size_y * [circuit], values_x, values_y
            ).result()
            return np.asarray(result.fidelities)

        return fidelity<|MERGE_RESOLUTION|>--- conflicted
+++ resolved
@@ -234,14 +234,10 @@
     @staticmethod
     def get_fidelity(
         circuit: QuantumCircuit,
-<<<<<<< HEAD
+        sampler: BaseSamplerV2,
         *,
-        sampler: BaseSamplerV2 | None = None,
         transpiler: Transpiler | None = None,
         transpiler_options: dict[str, Any] | None = None,
-=======
-        sampler: BaseSampler,
->>>>>>> 50d14b03
     ) -> Callable[[np.ndarray, np.ndarray], float]:
         r"""Get a function to compute the fidelity of ``circuit`` with itself.
 
