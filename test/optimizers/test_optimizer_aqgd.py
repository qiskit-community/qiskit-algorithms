# This code is part of a Qiskit project.
#
# (C) Copyright IBM 2019, 2024.
#
# This code is licensed under the Apache License, Version 2.0. You may
# obtain a copy of this license in the LICENSE.txt file in the root directory
# of this source tree or at http://www.apache.org/licenses/LICENSE-2.0.
#
# Any modifications or derivative works of this code must retain this
# copyright notice, and modified files need to carry a notice indicating
# that they have been altered from the originals.

"""Test of AQGD optimizer"""

import unittest
<<<<<<< HEAD
from test import QiskitAlgorithmsTestCase
=======
from test import QiskitAlgorithmsTestCase, slow_test
>>>>>>> 23f3b854
import numpy as np
from ddt import ddt, data
from qiskit.circuit.library import RealAmplitudes
from qiskit.primitives import Estimator
from qiskit.quantum_info import SparsePauliOp

from qiskit_algorithms import AlgorithmError
from qiskit_algorithms.gradients import LinCombEstimatorGradient
from qiskit_algorithms.optimizers import AQGD
from qiskit_algorithms.minimum_eigensolvers import VQE
from qiskit_algorithms.utils import algorithm_globals


@ddt
class TestOptimizerAQGD(QiskitAlgorithmsTestCase):
    """Test AQGD optimizer using RY for analytic gradient with VQE"""

    def setUp(self):
        super().setUp()
        algorithm_globals.random_seed = 50
        self.qubit_op = SparsePauliOp.from_list(
            [
                ("II", -1.052373245772859),
                ("IZ", 0.39793742484318045),
                ("ZI", -0.39793742484318045),
                ("ZZ", -0.01128010425623538),
                ("XX", 0.18093119978423156),
            ]
        )
        self.estimator = Estimator()
        self.gradient = LinCombEstimatorGradient(self.estimator)

    @slow_test
    def test_simple(self):
        """test AQGD optimizer with the parameters as single values."""

        aqgd = AQGD(momentum=0.0)

        vqe = VQE(
            self.estimator,
            ansatz=RealAmplitudes(),
            optimizer=aqgd,
            gradient=self.gradient,
        )
        result = vqe.compute_minimum_eigenvalue(operator=self.qubit_op)

        self.assertAlmostEqual(result.eigenvalue.real, -1.857, places=3)

    def test_list(self):
        """test AQGD optimizer with the parameters as lists."""

        aqgd = AQGD(maxiter=[1000, 1000, 1000], eta=[1.0, 0.5, 0.3], momentum=[0.0, 0.5, 0.75])

        vqe = VQE(
            self.estimator,
            ansatz=RealAmplitudes(),
            optimizer=aqgd,
        )
        result = vqe.compute_minimum_eigenvalue(operator=self.qubit_op)

        self.assertAlmostEqual(result.eigenvalue.real, -1.857, places=3)

    def test_raises_exception(self):
        """tests that AQGD raises an exception when incorrect values are passed."""
        self.assertRaises(AlgorithmError, AQGD, maxiter=[1000], eta=[1.0, 0.5], momentum=[0.0, 0.5])

    @slow_test
    def test_int_values(self):
        """test AQGD with int values passed as eta and momentum."""
        aqgd = AQGD(maxiter=1000, eta=1, momentum=0)

        vqe = VQE(
            self.estimator,
            ansatz=RealAmplitudes(),
            optimizer=aqgd,
            gradient=self.gradient,
        )
        result = vqe.compute_minimum_eigenvalue(operator=self.qubit_op)

        self.assertAlmostEqual(result.eigenvalue.real, -1.857, places=3)

    @data(1, 2, 3)  # Values for max_grouped_evals
    def test_max_grouped_evals_parallelizable(self, max_grouped_evals):
        """Tests max_grouped_evals for an objective function that can be parallelized"""
        aqgd = AQGD(momentum=0.0, max_evals_grouped=2)

        vqe = VQE(
            self.estimator,
            ansatz=RealAmplitudes(),
            optimizer=aqgd,
            gradient=self.gradient,
        )

        with self.subTest(max_grouped_evals=max_grouped_evals):
            aqgd.set_max_evals_grouped(max_grouped_evals)
            result = vqe.compute_minimum_eigenvalue(operator=self.qubit_op)
            self.assertAlmostEqual(result.eigenvalue.real, -1.857, places=3)

    def test_max_grouped_evals_non_parallelizable(self):
        """Tests max_grouped_evals for an objective function that cannot be parallelized"""
<<<<<<< HEAD
=======

>>>>>>> 23f3b854
        # Define the objective function (toy example for functionality)
        def quadratic_objective(x: np.ndarray) -> float:
            # Check if only a single point as parameters is passed
            if np.array(x).ndim != 1:
                raise ValueError("The function expects a vector.")

            return x[0] ** 2 + x[1] ** 2 - 2 * x[0] * x[1]

        # Define initial point
        x0 = np.array([1, 2.23])
        # Test max_evals_grouped raises no error for max_evals_grouped=1
        aqgd = AQGD(maxiter=100, max_evals_grouped=1)
        x_new = aqgd.minimize(quadratic_objective, x0).x
        self.assertAlmostEqual(sum(np.round(x_new / max(x_new), 7)), 0)
        # Test max_evals_grouped raises an error for max_evals_grouped=2
        aqgd.set_max_evals_grouped(2)
        with self.assertRaises(ValueError):
            aqgd.minimize(quadratic_objective, x0)


if __name__ == "__main__":
    unittest.main()<|MERGE_RESOLUTION|>--- conflicted
+++ resolved
@@ -13,11 +13,7 @@
 """Test of AQGD optimizer"""
 
 import unittest
-<<<<<<< HEAD
-from test import QiskitAlgorithmsTestCase
-=======
 from test import QiskitAlgorithmsTestCase, slow_test
->>>>>>> 23f3b854
 import numpy as np
 from ddt import ddt, data
 from qiskit.circuit.library import RealAmplitudes
@@ -118,10 +114,7 @@
 
     def test_max_grouped_evals_non_parallelizable(self):
         """Tests max_grouped_evals for an objective function that cannot be parallelized"""
-<<<<<<< HEAD
-=======
 
->>>>>>> 23f3b854
         # Define the objective function (toy example for functionality)
         def quadratic_objective(x: np.ndarray) -> float:
             # Check if only a single point as parameters is passed
